apiVersion: operators.coreos.com/v1alpha1
kind: ClusterServiceVersion
metadata:
  annotations:
    alm-examples: |-
      [
        {
          "apiVersion": "external-secrets.io/v1",
          "kind": "ClusterExternalSecret",
          "metadata": {
            "annotations": {
              "external-secrets.io/example": "true"
            },
            "labels": {
              "app": "external-secrets-operator"
            },
            "name": "secret-cluster"
          },
          "spec": {
            "externalSecretSpec": {
              "data": [
                {
                  "remoteRef": {
                    "key": "gcp-secret"
                  },
                  "secretKey": "key"
                }
              ],
              "refreshInterval": "1h",
              "secretStoreRef": {
                "kind": "ClusterSecretStore",
                "name": "gcp-cluster-secretstore"
              },
              "target": {
                "creationPolicy": "Owner",
                "name": "gcp-secret-k8s"
              }
            },
            "namespaceSelector": {
              "matchLabels": {
                "app.kubernetes.io/managed-by": "external-secrets-operator"
              }
            }
          }
        },
        {
          "apiVersion": "external-secrets.io/v1",
          "kind": "ClusterSecretStore",
          "metadata": {
            "annotations": {
              "external-secrets.io/example": "true"
            },
            "labels": {
              "app": "external-secrets-operator"
            },
            "name": "gcp-cluster-secretstore"
          },
          "spec": {
            "provider": {
              "gcpsm": {
                "auth": {
                  "secretRef": {
                    "secretAccessKeySecretRef": {
                      "key": "secret-access-key.json",
                      "name": "gcp-creds",
                      "namespace": "external-secrets"
                    }
                  }
                },
                "projectID": "openshift-sample-project"
              }
            }
          }
        },
        {
          "apiVersion": "external-secrets.io/v1",
          "kind": "ExternalSecret",
          "metadata": {
            "annotations": {
              "external-secrets.io/example": "true"
            },
            "labels": {
              "app": "external-secrets-operator"
            },
            "name": "gcp-secret",
            "namespace": "external-secrets"
          },
          "spec": {
            "data": [
              {
                "remoteRef": {
                  "key": "gcp-secret",
                  "property": "Key"
                },
                "secretKey": "Key"
              }
            ],
            "refreshInterval": "1h",
            "secretStoreRef": {
              "kind": "SecretStore",
              "name": "secretstore"
            },
            "target": {
              "creationPolicy": "Owner",
              "name": "k8s-secret"
            }
          }
        },
        {
          "apiVersion": "external-secrets.io/v1",
          "kind": "SecretStore",
          "metadata": {
            "annotations": {
              "external-secrets.io/disable-maintenance-checks": "true"
            },
            "labels": {
              "app": "external-secrets-operator"
            },
            "name": "secretstore",
            "namespace": "external-secrets"
          },
          "spec": {
            "provider": {
              "gcpsm": {
                "auth": {
                  "secretRef": {
                    "secretAccessKeySecretRef": {
                      "key": "secret-access-key.json",
                      "name": "gcp-creds"
                    }
                  }
                },
                "projectID": "openshift-sample-project"
              }
            }
          }
        },
        {
          "apiVersion": "external-secrets.io/v1alpha1",
          "kind": "PushSecret",
          "metadata": {
            "annotations": {
              "external-secrets.io/example": "true"
            },
            "labels": {
              "app": "external-secrets-operator"
            },
            "name": "pushsecret-sample",
            "namespace": "external-secrets"
          },
          "spec": {
            "config": {
              "gcp": {
                "projectID": "openshift-sample-project",
                "secret": {
                  "name": "test",
                  "replicationPolicy": "automatic",
                  "version": "latest"
                }
              }
            },
            "secretStoreRefs": [
              {
                "kind": "ClusterSecretStore",
                "name": "gcp-cluster-secretstore"
              }
            ],
            "selector": {
              "secret": {
                "name": "gcp-secret-k8s"
              }
            }
          }
        },
        {
          "apiVersion": "generators.external-secrets.io/v1alpha1",
          "kind": "Password",
          "metadata": {
            "annotations": {
              "external-secrets.io/example": "true"
            },
            "labels": {
              "app": "external-secrets-operator"
            },
            "name": "password-sample",
            "namespace": "external-secrets"
          },
          "spec": {
            "excludeLowercase": false,
            "excludeNumbers": false,
            "excludeUppercase": false,
            "includeSymbols": true,
            "length": 20
          }
        },
        {
          "apiVersion": "operator.openshift.io/v1alpha1",
          "kind": "ExternalSecretsConfig",
          "metadata": {
            "labels": {
              "app": "external-secrets-operator"
            },
            "name": "cluster"
          },
          "spec": {}
        },
        {
          "apiVersion": "operator.openshift.io/v1alpha1",
          "kind": "ExternalSecretsManager",
          "metadata": {
            "labels": {
              "app": "external-secrets-operator"
            },
            "name": "cluster"
          },
          "spec": {}
        }
      ]
    capabilities: Basic Install
    categories: Security
    console.openshift.io/disable-operand-delete: "true"
    containerImage: openshift.io/external-secrets-operator:latest
<<<<<<< HEAD
    createdAt: "2025-10-09T14:41:51Z"
=======
    createdAt: "2025-10-09T11:13:16Z"
>>>>>>> cf0967f1
    features.operators.openshift.io/cnf: "false"
    features.operators.openshift.io/cni: "false"
    features.operators.openshift.io/csi: "false"
    features.operators.openshift.io/disconnected: "false"
    features.operators.openshift.io/fips-compliant: "true"
    features.operators.openshift.io/proxy-aware: "false"
    features.operators.openshift.io/tls-profiles: "false"
    features.operators.openshift.io/token-auth-aws: "false"
    features.operators.openshift.io/token-auth-azure: "false"
    features.operators.openshift.io/token-auth-gcp: "false"
    olm.skipRange: <1.0.0
    operator.openshift.io/uninstall-message: The External Secrets Operator for Red
      Hat OpenShift will be removed from external-secrets-operator namespace. If your
      Operator configured any off-cluster resources, these will continue to run and
      require manual cleanup. All operands created by the operator will need to be
      manually cleaned up. Please refer to https://docs.openshift.com/container-platform/latest/security/external_secrets_operator/external-secrets-operator-uninstall.html
      for additional steps.
    operatorframework.io/cluster-monitoring: "true"
    operatorframework.io/suggested-namespace: external-secrets-operator
    operators.openshift.io/valid-subscription: '["OpenShift Kubernetes Engine", "OpenShift
      Container Platform", "OpenShift Platform Plus"]'
    operators.operatorframework.io/builder: operator-sdk-v1.39.0
    operators.operatorframework.io/project_layout: go.kubebuilder.io/v4
    repository: https://github.com/openshift/external-secrets-operator
    support: Red Hat, Inc.
  labels:
    operatorframework.io/arch.amd64: supported
    operatorframework.io/arch.arm64: supported
    operatorframework.io/arch.ppc64le: supported
    operatorframework.io/arch.s390x: supported
    operatorframework.io/os.linux: supported
  name: external-secrets-operator.v1.0.0
  namespace: placeholder
spec:
  apiservicedefinitions: {}
  customresourcedefinitions:
    owned:
    - description: |-
        ACRAccessToken returns an Azure Container Registry token that can be used for pushing/pulling images.
        Note: by default it will return an ACR Refresh Token with full access (depending on the identity).
        This can be scoped down to the repository level using .spec.scope. In case scope is defined it will return an
        ACR Access Token.

        See docs: https://github.com/Azure/acr/blob/main/docs/AAD-OAuth.md
      displayName: ACRAccessToken
      kind: ACRAccessToken
      name: acraccesstokens.generators.external-secrets.io
      version: v1alpha1
    - description: ClusterExternalSecret is the Schema for the clusterexternalsecrets
        API.
      displayName: ClusterExternalSecret
      kind: ClusterExternalSecret
      name: clusterexternalsecrets.external-secrets.io
      version: v1
    - description: ClusterGenerator represents a cluster-wide generator which can
        be referenced as part of `generatorRef` fields.
      displayName: ClusterGenerator
      kind: ClusterGenerator
      name: clustergenerators.generators.external-secrets.io
      version: v1alpha1
    - description: ClusterPushSecret is the Schema for the clusterpushsecrets API.
      displayName: ClusterPushSecret
      kind: ClusterPushSecret
      name: clusterpushsecrets.external-secrets.io
      version: v1alpha1
    - description: |-
        ClusterSecretStore represents a secure external location for storing secrets, which can be referenced as part
        of `storeRef` fields.
      displayName: ClusterSecretStore
      kind: ClusterSecretStore
      name: clustersecretstores.external-secrets.io
      version: v1
    - description: |-
        ECRAuthorizationToken uses the GetAuthorizationToken API to retrieve an authorization token. The authorization
        token is valid for 12 hours. The authorizationToken returned is a base64 encoded string that can be decoded and
        used in a Docker login command to authenticate to a registry. For more information, see Registry authentication
        (https://docs.aws.amazon.com/AmazonECR/latest/userguide/Registries.html#registry_auth)
        in the Amazon Elastic Container Registry User Guide.
      displayName: ECRAuthorizationToken
      kind: ECRAuthorizationToken
      name: ecrauthorizationtokens.generators.external-secrets.io
      version: v1alpha1
    - description: ExternalSecret is the Schema for the external-secrets API.
      displayName: ExternalSecret
      kind: ExternalSecret
      name: externalsecrets.external-secrets.io
      version: v1
    - description: |-
        ExternalSecretsConfig describes configuration and information about the managed external-secrets deployment.
        The name must be `cluster` as ExternalSecretsConfig is a singleton, allowing only one instance per cluster.

        When an ExternalSecretsConfig is created, the controller installs the external-secrets and keeps it in the desired state.
      displayName: ExternalSecretsConfig
      kind: ExternalSecretsConfig
      name: externalsecretsconfigs.operator.openshift.io
      version: v1alpha1
    - description: |-
        ExternalSecretsManager describes configuration and information about the deployments managed by
        the operator. The name must be `cluster` to make ExternalSecretsManager a singleton that is, to
        allow only one instance of ExternalSecretsManager per cluster.

        ExternalSecretsManager is mainly for configuring the global options and enabling the features, which
        serves as a common/centralized config for managing multiple controllers of the operator. The object
        will be created during the operator installation.
      displayName: ExternalSecretsManager
      kind: ExternalSecretsManager
      name: externalsecretsmanagers.operator.openshift.io
      version: v1alpha1
    - description: GCRAccessToken generates a GCP access token that can be used to
        authenticate with GCR.
      displayName: GCRAccessToken
      kind: GCRAccessToken
      name: gcraccesstokens.generators.external-secrets.io
      version: v1alpha1
    - description: GeneratorState is the Schema for the generatorstates API.
      displayName: GeneratorState
      kind: GeneratorState
      name: generatorstates.generators.external-secrets.io
      version: v1alpha1
    - description: GithubAccessToken generates a ghs_ access token
      displayName: GithubAccessToken
      kind: GithubAccessToken
      name: githubaccesstokens.generators.external-secrets.io
      version: v1alpha1
    - description: Grafana is the Schema for the grafanas API.
      displayName: Grafana
      kind: Grafana
      name: grafanas.generators.external-secrets.io
      version: v1alpha1
    - description: MFA generates a new TOTP token that is compliant with RFC 6238.
      displayName: MFA
      kind: MFA
      name: mfas.generators.external-secrets.io
      version: v1alpha1
    - description: |-
        Password generates a random password based on the configuration parameters in spec. You can specify the length,
        character set and other attributes.
      displayName: Password
      kind: Password
      name: passwords.generators.external-secrets.io
      version: v1alpha1
    - description: PushSecret is the Schema for the pushsecrets API.
      displayName: PushSecret
      kind: PushSecret
      name: pushsecrets.external-secrets.io
      version: v1alpha1
    - description: QuayAccessToken generates a Quay OAuth token for pulling/pushing
        images.
      displayName: QuayAccessToken
      kind: QuayAccessToken
      name: quayaccesstokens.generators.external-secrets.io
      version: v1alpha1
    - description: |-
        SecretStore represents a secure external location for storing secrets, which can be referenced as part of
        `storeRef` fields.
      displayName: SecretStore
      kind: SecretStore
      name: secretstores.external-secrets.io
      version: v1
    - description: SSHKey generates SSH key pairs.
      displayName: SSHKey
      kind: SSHKey
      name: sshkeys.generators.external-secrets.io
      version: v1alpha1
    - description: |-
        STSSessionToken uses the GetSessionToken API to retrieve an authorization token. The authorization token is
        valid for 12 hours. The authorizationToken returned is a base64 encoded string that can be decoded.
        For more information, see GetSessionToken (https://docs.aws.amazon.com/STS/latest/APIReference/API_GetSessionToken.html).
      displayName: STSSessionToken
      kind: STSSessionToken
      name: stssessiontokens.generators.external-secrets.io
      version: v1alpha1
    - description: UUID generates a version 1 UUID (for example, 6ba7b810-9dad-11d1-80b4-00c04fd430c8).
      displayName: UUID
      kind: UUID
      name: uuids.generators.external-secrets.io
      version: v1alpha1
    - description: VaultDynamicSecret is the Schema for the vaultdynamicsecrets API.
      displayName: VaultDynamicSecret
      kind: VaultDynamicSecret
      name: vaultdynamicsecrets.generators.external-secrets.io
      version: v1alpha1
    - description: |-
        Webhook connects to a third party API server to handle the secrets generation configuration parameters in spec. You
        can specify the server, the token, and additional body parameters. See documentation for the full API specification
        for requests and responses.
      displayName: Webhook
      kind: Webhook
      name: webhooks.generators.external-secrets.io
      version: v1alpha1
  description: External Secrets Operator for Red Hat OpenShift deploys and manages
    `external-secrets` application in OpenShift clusters. `external-secrets` provides
    an uniform interface to fetch secrets stored in external providers like  AWS Secrets
    Manager, HashiCorp Vault, Google Secrets Manager, Azure Key Vault, IBM Cloud Secrets
    Manager to name a few, stores them as secrets in OpenShift. It provides APIs to
    define authentication and the details of the secret to fetch.
  displayName: External Secrets Operator for Red Hat OpenShift
  icon:
  - base64data: iVBORw0KGgoAAAANSUhEUgAAAVQAAAC1CAYAAAAA/QcmAAARRElEQVR4nO3dTWgjaWLG8cfuj2n3eKbkpqGHkNmqueSwJJH6kLlkEtVcwkII1pLLHhYkJ7AJ5OC6DCQnqZlDAlmwOqfksLgMCSTsBMuBXSZLQGXYHLJM4nKyl82lS9tZyGZMS/J0tz1utyuHXgvbbX2/Ukny/weCGUuqel1tPXq/ay6O41gAgKHNJ10AAJgVBCoAGEKgAoAhBCoAGEKgAoAhBCoAGEKgAoAhBCoAGEKgAoAhBCoAGEKgAoAhBCoAGEKgAoAhBCoAGEKgAoAhBCoAGEKgAoAhBCoAGEKgAoAhBCoAGEKgAoAhBCoAGEKgAoAhBCoAGEKgAoAhBCoAGEKgAoAhBCoAGEKgAoAhBCoAGEKgAoAhBCoAGEKgAoAhBCoAGEKgAoAhBCoAGEKgYqxehqFOoqiv13/huqrPzak+N6cvXFfPPU/HQTCyMgKDmovjOE66EJhtcaOhg1JJR76vuNmUJM1Zlm4WCrrleZp3nEvfdxqmp++5aM6ydCOX081cTjdyuVEVH+gZgYqR289k9HJ3t+3zN/N53fI8XctkWj/7slzWQanUNkwvmrdt3cjlOgY0MGoEKkbqoFTS4YMHPb123rY17zg6iSKd1GoDn/N6Nqs3CgXdLBQGPgYwCAIVI3MSRWq+915i55+37Va3wlwqlVg5cHUwKIWR+dL3Ez3/Sa2mwwcP1HScV90HjUai5cHso4aKkWk6zlBNd9PmLEtveJ4WSqWki4IZRaBiJF6Gofbv30+6GJeat20tVirnBsEAE2jyYyQOy+Wki9DWSa2m/fv3dZRwlwRmDzVUjEQjlep5ylOS3qpWdd11ky4GZgQ1VBj3olKZijCVpGdMrYJBBCqMO6pUki5Cz05qNb0Mw6SLgRlBoMK4F1MUqNJ0fQFgshGoMOrsev1pwUYrMIVAhVHTWNujyQ9TGOWHMXGjocbSUtLFGMjbOzvMS8XQqKHCmGnrOz2LZj9MIFBhzLPvfjfpIgzsmGY/DKDJDyOiKNLtr35VNw4Oki7KQOZtW1YfdxIALkMNFUb4vq+DmzeTLsbATmq1vm7NAlyGQIURvu/r46OjpIsxFEb7MSwCFQM7iSIdB4H+ZW1NtVpN3zk40E/u3k26WAN7wcAUhnQ96QJg8r0MQx0HgY5/ccfS4+3tc88fvvtu67+/trenf71zR7/05Mm4izk0RvoxLAalcKmXYajDcrmnjU4+WljQd84MRlnS1IbqEh8HDIEmP845iSJ94bqv9gvd2OhpGelPLozsNyX95pMnemxZIyrl6FBLxTAIVLS8qFS0n8m81qQfRFNSutnUD+7cGb5gY0Q/KoZBoELSq5rZ069/faCNTX67w3LTbzx5om/dvq2jW7eGKd7YPPv006SLgClGoELScBstf/PatY7Pf/L8ud4/PNSPpmAGwOd7e0kXAVOMQIWOfH+ou5O+s7enD7q85qd6NQPgW7dva3+C+1bv/OxnCpmPigERqDCy5d7fWpZ6iclPnj9XutnU31iWXiwsDH1e0/7v3j0F9KNiQAQqjKwQervZ1D/02KRvSvqzZlO/cnAwccH6b8+e6cff/77iRiPpomAKEagYqrl/1vt7e/r7Pkb1zwbrRwsLarz1lpFyDOr49m19vLene599pqbj6KBUIljRFyb2Q/W5OaPH+8GdO/rGgJP6P5Dk3bun39rfH/vOVacLFD6Q9E+/+NmcZel2uayb3B0VPSBQoS9c18jc07OGCdVTvyvpj999V7/x+ee6eXhopmCX2LcsfbPZ1A/P/Oxiya9ns3rT9zXvOCMrB6YfTX6M5NYfv/PkiX58546+MsQxvifp9x4/1juHh8pK+vbSkv7jnXeMzRL437t39dHCgpwLYSpJe/funfv/4+1t7WcyU31XAoweNVToZRhq//79kRz7xcKC/mRuTp88f2782B9I+oqkD2xbbx4f69clXbvefr+f2smJHs/P63u1mn6oV3247fynbeuX2/Qtv7m+ThcALkWgQtJomv1n/ejuXX1rb08/HdkZzOrWWUGo4jI0+SFJWiiVRnr89/f29Nnt2/rzHuerJqnbIgVJerayoiPfH3VRMGWooaLlaS6nF1tbIz/PvmXp46Ojc1v+TZJP797V+z0uQeX20ziLQEVL3GhoP5MxNi+1m6dLS/q7kxP9RbPZsT9znP5wYUF/2UfQc3M/nEWTHy1zqZQWKxXNjWmt/WK9rj9qNvXfCwv65N49/dpYztpev2EqvVoUcTDi7hJMD2qoeM2R7+vZykoi5366tKR/vnZNf7W3p/8a0zktSd++e1e/P+BOU3OWpRQrqiACFW0kGaqnni4taXdxUX/9+HHXaU6DsCT9qWXpD46Ohl6Vxag/JAIVHRz5vp573kCbTo/C06UlRYuL+vejI/3jz3+uptR3LfYDvdoQ+2uLi/rVx4+Nle1mPq83GfW/8ghUdPQyDPWF605MqLbzP7bd8fnU/r4W6/WRnf9aOq232Uf1yiNQ0dVJFOlpLqeXu7tJF2WiccdUMMqPruYdR28FgW7m80kXBZhoBCp6MpdK6U3f1+Lm5timVU0TrgkkAhV9upHLyYoi3VheTrooE4XVUpAIVAzgdAHA4uam5rsMBl0VBCokAhVDuJHL6e0w1K1i8co3eW+4btJFwARglB9GnESRDkolHW1sJF2UsWOlFE5RQ4UR846jN31f1qNHV242wBuel3QRMCGooWIkrkqNdd629XYYai6VSroomAAEKkbqJIr0pe/ry3J54ldbDYL9UHEWgYqxOfJ9HZbLM7Piig1RcBGBirE7iSIdlst6UamMbTNr0whTXIZARaJeVCo6qlT0olKZii6BedvWYqVCMx+XIlAxMV6Gob70fR0HwcR1C8xZlt7wvJHfzBDTjUDFRDqJIh0HgV4EgY6DILGugXnb1s1CQbc8j5F8dEWgYiqcRJFehqGOw/BVDTYMR9ZFcC2d1nXX1RuFAk179IVAxVQ7DoJXYRtFihsNvTyzyfPx9nbb911Lp1s1zuuuq/lUStcyGV1nCSmGQKACgCEsPQUAQwhUADCEQAUAQwhUADCEQAUAQwhUADCEQAUAQwhUADCEQAUAQwhUADDketIFAM4Kw/DcIwiCpIsE9IxAHSFTYeA4jhzHMXKsSRNFkXzfVxAECsNQzQF3kIqiSFEUtX1+kGsYhqEaHW4PnclklJrALf3CMJTjOBNZtpkXY2QkGXtYlhUvLy/Hm5ubSf9aRhWLxY6/t6njFIvFvsuWzWY7HrNarfZ9TNPq9Xq8ubkZF4vFOJvNxpZlTUzZriJqqFOi2Wxqa2tLW1tbSqfT8n1fGfbqvLLCMFQul1NtSu/JNasYlJpCu7u7un//vnzfT7ooSEij0SBMJxCBOsVWVlYIVWCCEKhTzvO8joMxAMaHQJ1yzWZTJe7ECUwEBqUSVCwW2z7XaDRaczG7TSXa2NhQuVxmmgyQMAI1Qb3ULBuNhgqFgra2tjq+rlKpqFAodDxOpVJpzffcPXPf+3Q6LcdxlMvllMvljATz2XNd5LqucrnczM9SOF2YEIahoii69Msxm80qk8m0rkk7F/9WunXznM7t7eVYMCjpeVuzTF3mlvaqXq/Htm0PNM+yXq/HxWKxNT+x28OyrLhYLMb1er3v37ffc9m23XWuZ68mZR7qzs5OnM/nu/57tbse6+vrl5al32OZuKboH1d3hEz+Ya+urvYdGDs7O3E6nR7oQ2fbdryzs9Nz+XZ2dgYKEVPXKOlArVarxn7/fD7/WlkI1OnAoNSU6LcZHoahXNc917TvR61Wk+u6lzbZL/J9X/fv37/y8yJN/f4bGxsdu28wuehDnRL9zDc9DdNB18WfajabrVBttw4+CAKtrKwMdZ5xiKKo770VOq3jv8h1XWWzWW1vb/dZssudhqrrukaOhzFJuoo8y2So6ZXP57se6+wa/0Gb+e0e2Wz20nLV6/We+0sHffSqW5N/FI+LfajVatXo8ZeXl3v+WxrFNUX/qKEmqNto62mtqltT0rKs1ghxqVTq2szP5/NyXVeO47R2e+pUs9re3lalUnltFNrzvJ5qwbZtnzvfxVkGs6JdLfV0JN9xHGUyGQVBoCiKtLGx0fF4Z2d2ZLPZc881Go2O1zCdTjONLglJJ/os05hqSmcHXDrVGC3LarsL0fr6esdzXKylPnr0qGu5bNtue75qtdp10KefP89JqKHGcRxvbm62rtf6+nrH2RI7Oztda/idrt8g78NoEagjNI4PtW3brQ/t6Ye53WNtba1jedfW1jq+/9GjRz2/Np1O9zT1qlv3RK8mJVDjOD53nbrp9kVGoE4XmvxTzLIsVSqVVtOuUql0fO1pc7OdTCYjy7LaNuODIGiNPnc6l/RqEK2XJucsNkv72ch6VjcOv6oI1Cll27Yqlcq51UadVs80m019+OGHQ53z7BSqTn2uy8vLM78KqpsoilSpVFqrpC7DCP7sIVCnjGVZ8jxPnue9VrvrZc7oMHo9/lUOijAM5XleT9OnTE2xwuQgUKdMs9lUoVC4tKk87LxTUyaxdprP5/ueLO95Xl+zEXzfn4o5uRgdAjVBcRy/9rNGoyHHcTqGY6lUunSif6f+z3E6XVgwSRzH6btM/fTvVioVwhTshzppUqmUPM/r+JqNjY1LB5cmpWZ4FW/93O3fDFcDgTqBPM+TZVkdX3PZooBugfro0SPFr6bKDfQ4G5QXJ5qftbW1NfL+3EkShmHHxRf5fF7ValX1el1xHGtnZ0fValVra2uybXuMJcWoEagTqJda6vb29ms1wW5N2lwu19P69F5eM85zTbpOXx7FYlG+78t13VYXwun+p57njWza1Cxc12lEoE6oXmqpFwdZcrlcxxrP7u6uXNdtO42n0Wi0PuTdapjdBnhqtZocx2m7qUsQBMpkMjOxBLXTdLWkumG4eWMyCNQJ1UsttVarvfbB6fae3d1dvffee8rlciqXywqCQOVyWYVCQY7j6OHDh61dpjp9KB3HUT6f73iuZrOplZUVpVKpVo0sl8vJcRx9+OGHMxGmUufJ+aVSqW1tMYqikd1gcWtrS47jyPM8lUoleZ4n13UnbrBw5ox9bdYVoi5LF3vRbdNiy7JeW+JpcrepdjvIx/F07TY1yg2md3Z2Or7Otu14dXU1LhaLcbFYjFdXV3v+N2q3hLRerw90PdvtHAYzqKFOuG47UjWbTZXL5XM/q1QqXbsLerWystK2eZ9KpWha6lWzPp1Ot32+Vqvp4cOHevDggR48eKCHDx8OXTtPpVIdBwaRDAJ1whUKha4jweVy+Vyz0nEcBUFgLFQrlUrbpmkul9P6+rqR80yzi19q48DN9iYPgToFeqmlXuw7zWQyiqJo6FpMNptVFEUd+wkLhYKq1aqxAJ9GruuO/YvFdV2trq6O9ZzojECdAr3UUjc2Nl6rRaZSKQVBoPX19b7nO6bTaVWrVQVB0NOKodPZA8VisedgXV1dnalAKBQK2tzc7PlaW5al5eXloc5ZLpe1trZ2pb/MJslcHF+y/hFGdKtZ9tNkC4Kg6wqkbqO4YRjK932FYfjaPeJt224tz8zlckNN92k0Gq2dli5Ovzp7jtPA7/R79XqNuh1nkBFu3/c7jsKfzoxo994gCF67O0E2mz13DRqNRsd+6E7nOKvTNZfUumOA67oTs6JuFhGoAGAITX4AMIRABQBDCFQAMIRABQBDCFQAMIRABQBDCFQAMIRABQBDCFQAMIRABQBDCFQAMIRABQBDCFQAMIRABQBDCFQAMIRABQBDCFQAMIRABQBDCFQAMIRABQBDCFQAMIRABQBDCFQAMIRABQBDCFQAMIRABQBDCFQAMIRABQBDCFQAMIRABQBDCFQAMIRABQBDCFQAMIRABQBDCFQAMIRABQBD/h+fh1Gb7+ZNngAAAABJRU5ErkJggg==
    mediatype: image/png
  install:
    spec:
      clusterPermissions:
      - rules:
        - apiGroups:
          - ""
          resources:
          - configmaps
          - events
          - secrets
          - serviceaccounts
          - services
          verbs:
          - create
          - delete
          - get
          - list
          - patch
          - update
          - watch
        - apiGroups:
          - ""
          resources:
          - endpoints
          - namespaces
          verbs:
          - create
          - get
          - list
          - watch
        - apiGroups:
          - ""
          resources:
          - serviceaccounts/token
          verbs:
          - create
        - apiGroups:
          - admissionregistration.k8s.io
          resources:
          - validatingwebhookconfigurations
          verbs:
          - create
          - get
          - list
          - patch
          - update
          - watch
        - apiGroups:
          - apiextensions.k8s.io
          resources:
          - customresourcedefinitions
          verbs:
          - create
          - delete
          - get
          - list
          - patch
          - update
          - watch
        - apiGroups:
          - apps
          resources:
          - deployments
          verbs:
          - create
          - get
          - list
          - update
          - watch
        - apiGroups:
          - cert-manager.io
          resources:
          - certificates
          - clusterissuers
          - issuers
          verbs:
          - create
          - get
          - list
          - update
          - watch
        - apiGroups:
          - coordination.k8s.io
          resources:
          - leases
          verbs:
          - create
          - get
          - list
          - patch
          - update
          - watch
        - apiGroups:
          - external-secrets.io
          resources:
          - clusterexternalsecrets
          - clusterpushsecrets
          - clustersecretstores
          - externalsecrets
          - pushsecrets
          - secretstores
          verbs:
          - create
          - delete
          - deletecollection
          - get
          - list
          - patch
          - update
          - watch
        - apiGroups:
          - external-secrets.io
          resources:
          - clusterexternalsecrets/finalizers
          - clusterexternalsecrets/status
          - clusterpushsecrets/finalizers
          - clusterpushsecrets/status
          - clustersecretstores/finalizers
          - clustersecretstores/status
          - externalsecrets/finalizers
          - externalsecrets/status
          - pushsecrets/finalizers
          - pushsecrets/status
          - secretstores/finalizers
          - secretstores/status
          verbs:
          - get
          - patch
          - update
        - apiGroups:
          - generators.external-secrets.io
          resources:
          - acraccesstokens
          - clustergenerators
          - ecrauthorizationtokens
          - fakes
          - gcraccesstokens
          - generatorstates
          - githubaccesstokens
          - grafanas
          - mfas
          - passwords
          - quayaccesstokens
          - sshkeys
          - stssessiontokens
          - uuids
          - vaultdynamicsecrets
          - webhooks
          verbs:
          - create
          - delete
          - deletecollection
          - get
          - list
          - patch
          - update
          - watch
        - apiGroups:
          - networking.k8s.io
          resources:
          - networkpolicies
          verbs:
          - create
          - get
          - list
          - update
          - watch
        - apiGroups:
          - operator.openshift.io
          resources:
          - externalsecretsconfigs
          verbs:
          - create
          - get
          - list
          - update
          - watch
        - apiGroups:
          - operator.openshift.io
          resources:
          - externalsecretsconfigs/finalizers
          - externalsecretsmanagers/finalizers
          verbs:
          - update
        - apiGroups:
          - operator.openshift.io
          resources:
          - externalsecretsconfigs/status
          verbs:
          - get
          - update
        - apiGroups:
          - operator.openshift.io
          resources:
          - externalsecretsmanagers
          verbs:
          - create
          - delete
          - get
          - list
          - patch
          - update
          - watch
        - apiGroups:
          - operator.openshift.io
          resources:
          - externalsecretsmanagers/status
          verbs:
          - get
          - patch
          - update
        - apiGroups:
          - rbac.authorization.k8s.io
          resources:
          - clusterrolebindings
          - clusterroles
          - rolebindings
          - roles
          verbs:
          - create
          - delete
          - get
          - list
          - patch
          - update
          - watch
        - apiGroups:
          - authentication.k8s.io
          resources:
          - tokenreviews
          verbs:
          - create
        - apiGroups:
          - authorization.k8s.io
          resources:
          - subjectaccessreviews
          verbs:
          - create
        serviceAccountName: external-secrets-operator-controller-manager
      deployments:
      - label:
          app: external-secrets-operator
          app.kubernetes.io/managed-by: kustomize
          app.kubernetes.io/name: external-secrets-operator
          control-plane: controller-manager
        name: external-secrets-operator-controller-manager
        spec:
          replicas: 1
          selector:
            matchLabels:
              app: external-secrets-operator
          strategy: {}
          template:
            metadata:
              annotations:
                kubectl.kubernetes.io/default-container: manager
              labels:
                app: external-secrets-operator
            spec:
              affinity:
                nodeAffinity:
                  requiredDuringSchedulingIgnoredDuringExecution:
                    nodeSelectorTerms:
                    - matchExpressions:
                      - key: kubernetes.io/arch
                        operator: In
                        values:
                        - amd64
                        - arm64
                        - ppc64le
                        - s390x
                      - key: kubernetes.io/os
                        operator: In
                        values:
                        - linux
              containers:
              - args:
                - --v=$(OPERATOR_LOG_LEVEL)
                - --leader-elect
                - --health-probe-bind-address=:8081
                - --metrics-bind-address=$(METRICS_BIND_ADDRESS)
                - --metrics-secure=$(METRICS_SECURE)
                - --metrics-cert-dir=/etc/metrics-certs
                command:
                - /bin/external-secrets-operator
                env:
                - name: WATCH_NAMESPACE
                  valueFrom:
                    fieldRef:
                      fieldPath: metadata.annotations['olm.targetNamespaces']
                - name: POD_NAME
                  valueFrom:
                    fieldRef:
                      fieldPath: metadata.name
                - name: OPERATOR_LOG_LEVEL
                  value: "2"
                - name: OPERATOR_NAME
                  value: external-secrets-operator
                - name: OPERATOR_IMAGE_VERSION
                  value: 1.0.0
                - name: RELATED_IMAGE_EXTERNAL_SECRETS
                  value: oci.external-secrets.io/external-secrets/external-secrets:v0.19.0
                - name: OPERAND_EXTERNAL_SECRETS_IMAGE_VERSION
                  value: 0.19.0
                - name: RELATED_IMAGE_BITWARDEN_SDK_SERVER
                  value: ghcr.io/external-secrets/bitwarden-sdk-server:v0.5.1
                - name: BITWARDEN_SDK_SERVER_IMAGE_VERSION
                  value: 0.5.1
                - name: METRICS_BIND_ADDRESS
                  value: :8443
                - name: METRICS_SECURE
                  value: "true"
                image: openshift.io/external-secrets-operator:latest
                imagePullPolicy: Always
                livenessProbe:
                  httpGet:
                    path: /healthz
                    port: 8081
                  initialDelaySeconds: 15
                  periodSeconds: 20
                name: manager
                ports:
                - containerPort: 8443
                  name: https
                  protocol: TCP
                - containerPort: 8080
                  name: http
                  protocol: TCP
                readinessProbe:
                  httpGet:
                    path: /readyz
                    port: 8081
                  initialDelaySeconds: 5
                  periodSeconds: 10
                resources:
                  requests:
                    cpu: 100m
                    memory: 1Gi
                securityContext:
                  allowPrivilegeEscalation: false
                  capabilities:
                    drop:
                    - ALL
                  privileged: false
                  readOnlyRootFilesystem: true
                  runAsNonRoot: true
                  seccompProfile:
                    type: RuntimeDefault
                volumeMounts:
                - mountPath: /etc/metrics-certs
                  name: metrics-serving-cert
                  readOnly: true
              securityContext:
                runAsNonRoot: true
                seccompProfile:
                  type: RuntimeDefault
              serviceAccountName: external-secrets-operator-controller-manager
              terminationGracePeriodSeconds: 10
              volumes:
              - name: metrics-serving-cert
                secret:
                  secretName: metrics-serving-cert
    strategy: deployment
  installModes:
  - supported: false
    type: OwnNamespace
  - supported: false
    type: SingleNamespace
  - supported: false
    type: MultiNamespace
  - supported: true
    type: AllNamespaces
  keywords:
  - security
  - secrets
  - external-secrets
  - external-secrets-operator
  links:
  - name: Documentation
    url: https://docs.redhat.com/en/documentation/openshift_container_platform/latest/html/security_and_compliance/external-secrets-operator-for-red-hat-openshift
  - name: External Secrets Operator
    url: https://github.com/openshift/external-secrets-operator/blob/master/README.md
  maintainers:
  - email: support@redhat.com
    name: Red Hat Support
  maturity: alpha
  minKubeVersion: 1.32.0
  provider:
    name: Red Hat, Inc.
  relatedImages:
  - image: oci.external-secrets.io/external-secrets/external-secrets:v0.19.0
    name: external-secrets
  - image: ghcr.io/external-secrets/bitwarden-sdk-server:v0.5.1
    name: bitwarden-sdk-server
  version: 1.0.0<|MERGE_RESOLUTION|>--- conflicted
+++ resolved
@@ -220,11 +220,7 @@
     categories: Security
     console.openshift.io/disable-operand-delete: "true"
     containerImage: openshift.io/external-secrets-operator:latest
-<<<<<<< HEAD
     createdAt: "2025-10-09T14:41:51Z"
-=======
-    createdAt: "2025-10-09T11:13:16Z"
->>>>>>> cf0967f1
     features.operators.openshift.io/cnf: "false"
     features.operators.openshift.io/cni: "false"
     features.operators.openshift.io/csi: "false"
